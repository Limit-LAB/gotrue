package conf

import (
	"database/sql/driver"
	"encoding/json"
	"errors"
	"os"
	"time"

	"github.com/joho/godotenv"
	"github.com/kelseyhightower/envconfig"
)

// OAuthProviderConfiguration holds all config related to external account providers.
type OAuthProviderConfiguration struct {
	ClientID    string `json:"client_id" split_words:"true"`
	Secret      string `json:"secret"`
	RedirectURI string `json:"redirect_uri" split_words:"true"`
	URL         string `json:"url"`
	Enabled     bool   `json:"enabled"`
}

type EmailProviderConfiguration struct {
	Disabled bool `json:"disabled"`
}

type SamlProviderConfiguration struct {
	Enabled     bool   `json:"enabled"`
	MetadataURL string `json:"metadata_url" envconfig:"METADATA_URL"`
	APIBase     string `json:"api_base" envconfig:"API_BASE"`
	Name        string `json:"name"`
	SigningCert string `json:"signing_cert" envconfig:"SIGNING_CERT"`
	SigningKey  string `json:"signing_key" envconfig:"SIGNING_KEY"`
}

// DBConfiguration holds all the database related configuration.
type DBConfiguration struct {
	Driver         string `json:"driver" required:"true"`
	URL            string `json:"url" envconfig:"DATABASE_URL" required:"true"`
	Namespace      string `json:"namespace"`
	MigrationsPath string `json:"migrations_path" split_words:"true" default:"./migrations"`
}

// JWTConfiguration holds all the JWT related configuration.
type JWTConfiguration struct {
	Secret           string   `json:"secret" required:"true"`
	Exp              int      `json:"exp"`
	Aud              string   `json:"aud"`
	AdminGroupName   string   `json:"admin_group_name" split_words:"true"`
	AdminRoles       []string `json:"admin_roles" split_words:"true"`
	DefaultGroupName string   `json:"default_group_name" split_words:"true"`
}

// GlobalConfiguration holds all the configuration that applies to all instances.
type GlobalConfiguration struct {
	API struct {
		Host            string
		Port            int `envconfig:"PORT" default:"8081"`
		Endpoint        string
		RequestIDHeader string `envconfig:"REQUEST_ID_HEADER"`
		ExternalURL     string `json:"external_url" envconfig:"API_EXTERNAL_URL"`
	}
	DB                DBConfiguration
	External          ProviderConfiguration
	Logging           LoggingConfig `envconfig:"LOG"`
	OperatorToken     string        `split_words:"true" required:"true"`
	MultiInstanceMode bool
	Tracing           TracingConfig
	SMTP              SMTPConfiguration
	RateLimitHeader   string `split_words:"true"`
}

// EmailContentConfiguration holds the configuration for emails, both subjects and template URLs.
type EmailContentConfiguration struct {
	Invite       string `json:"invite"`
	Confirmation string `json:"confirmation"`
	Recovery     string `json:"recovery"`
	EmailChange  string `json:"email_change" split_words:"true"`
	MagicLink    string `json:"magic_link" split_words:"true"`
}

type ProviderConfiguration struct {
	Bitbucket   OAuthProviderConfiguration `json:"bitbucket"`
	Github      OAuthProviderConfiguration `json:"github"`
	Gitlab      OAuthProviderConfiguration `json:"gitlab"`
	Google      OAuthProviderConfiguration `json:"google"`
	Facebook    OAuthProviderConfiguration `json:"facebook"`
	Azure       OAuthProviderConfiguration `json:"azure"`
	Email       EmailProviderConfiguration `json:"email"`
	Saml        SamlProviderConfiguration  `json:"saml"`
	RedirectURL string                     `json:"redirect_url"`
}

type SMTPConfiguration struct {
	MaxFrequency time.Duration `json:"max_frequency" split_words:"true"`
	Host         string        `json:"host"`
	Port         int           `json:"port,omitempty" default:"587"`
	User         string        `json:"user"`
	Pass         string        `json:"pass,omitempty"`
	AdminEmail   string        `json:"admin_email" split_words:"true"`
}

type MailerConfiguration struct {
	Autoconfirm bool                      `json:"autoconfirm"`
	Subjects    EmailContentConfiguration `json:"subjects"`
	Templates   EmailContentConfiguration `json:"templates"`
	URLPaths    EmailContentConfiguration `json:"url_paths"`
}

// Configuration holds all the per-instance configuration.
type Configuration struct {
<<<<<<< HEAD
	SiteURL       string                `json:"site_url" split_words:"true" required:"true"`
	URIAllowList  []string              `json:"uri_allow_list" split_words:"true"`
	JWT           JWTConfiguration      `json:"jwt"`
	SMTP          SMTPConfiguration     `json:"smtp"`
	Mailer        MailerConfiguration   `json:"mailer"`
	External      ProviderConfiguration `json:"external"`
	DisableSignup bool                  `json:"disable_signup" split_words:"true"`
	Webhook       WebhookConfig         `json:"webhook" split_words:"true"`
	Cookie        struct {
=======
	SiteURL           string                `json:"site_url" split_words:"true" required:"true"`
	PasswordMinLength int                   `json:"password_min_length" default:"6"`
	JWT               JWTConfiguration      `json:"jwt"`
	SMTP              SMTPConfiguration     `json:"smtp"`
	Mailer            MailerConfiguration   `json:"mailer"`
	External          ProviderConfiguration `json:"external"`
	DisableSignup     bool                  `json:"disable_signup" split_words:"true"`
	Webhook           WebhookConfig         `json:"webhook" split_words:"true"`
	Cookie            struct {
>>>>>>> a64d9953
		Key      string `json:"key"`
		Duration int    `json:"duration"`
	} `json:"cookies"`
}

func loadEnvironment(filename string) error {
	var err error
	if filename != "" {
		err = godotenv.Load(filename)
	} else {
		err = godotenv.Load()
		// handle if .env file does not exist, this is OK
		if os.IsNotExist(err) {
			return nil
		}
	}
	return err
}

type WebhookConfig struct {
	URL        string   `json:"url"`
	Retries    int      `json:"retries"`
	TimeoutSec int      `json:"timeout_sec"`
	Secret     string   `json:"secret"`
	Events     []string `json:"events"`
}

func (w *WebhookConfig) HasEvent(event string) bool {
	for _, name := range w.Events {
		if event == name {
			return true
		}
	}
	return false
}

// LoadGlobal loads configuration from file and environment variables.
func LoadGlobal(filename string) (*GlobalConfiguration, error) {
	if err := loadEnvironment(filename); err != nil {
		return nil, err
	}

	config := new(GlobalConfiguration)
	if err := envconfig.Process("gotrue", config); err != nil {
		return nil, err
	}

	if _, err := ConfigureLogging(&config.Logging); err != nil {
		return nil, err
	}

	ConfigureTracing(&config.Tracing)

	if config.SMTP.MaxFrequency == 0 {
		config.SMTP.MaxFrequency = 1 * time.Minute
	}
	return config, nil
}

// LoadConfig loads per-instance configuration.
func LoadConfig(filename string) (*Configuration, error) {
	if err := loadEnvironment(filename); err != nil {
		return nil, err
	}

	config := new(Configuration)
	if err := envconfig.Process("gotrue", config); err != nil {
		return nil, err
	}
	config.ApplyDefaults()
	return config, nil
}

// ApplyDefaults sets defaults for a Configuration
func (config *Configuration) ApplyDefaults() {
	if config.JWT.AdminGroupName == "" {
		config.JWT.AdminGroupName = "admin"
	}

	if config.JWT.AdminRoles == nil || len(config.JWT.AdminRoles) == 0 {
		config.JWT.AdminRoles = []string{"service_role", "supabase_admin"}
	}

	if config.JWT.Exp == 0 {
		config.JWT.Exp = 3600
	}

	if config.Mailer.URLPaths.Invite == "" {
		config.Mailer.URLPaths.Invite = "/"
	}
	if config.Mailer.URLPaths.Confirmation == "" {
		config.Mailer.URLPaths.Confirmation = "/"
	}
	if config.Mailer.URLPaths.Recovery == "" {
		config.Mailer.URLPaths.Recovery = "/"
	}
	if config.Mailer.URLPaths.EmailChange == "" {
		config.Mailer.URLPaths.EmailChange = "/"
	}

	if config.SMTP.MaxFrequency == 0 {
		config.SMTP.MaxFrequency = 1 * time.Minute
	}

	if config.Cookie.Key == "" {
		config.Cookie.Key = "nf_jwt"
	}

	if config.Cookie.Duration == 0 {
		config.Cookie.Duration = 86400
	}

	if config.URIAllowList == nil {
		config.URIAllowList = []string{}
	}
}

func (config *Configuration) Value() (driver.Value, error) {
	data, err := json.Marshal(config)
	if err != nil {
		return driver.Value(""), err
	}
	return driver.Value(string(data)), nil
}

func (config *Configuration) Scan(src interface{}) error {
	var source []byte
	switch v := src.(type) {
	case string:
		source = []byte(v)
	case []byte:
		source = v
	default:
		return errors.New("Invalid data type for Configuration")
	}

	if len(source) == 0 {
		source = []byte("{}")
	}
	return json.Unmarshal(source, &config)
}

func (o *OAuthProviderConfiguration) Validate() error {
	if !o.Enabled {
		return errors.New("Provider is not enabled")
	}
	if o.ClientID == "" {
		return errors.New("Missing Oauth client ID")
	}
	if o.Secret == "" {
		return errors.New("Missing Oauth secret")
	}
	if o.RedirectURI == "" {
		return errors.New("Missing redirect URI")
	}
	return nil
}<|MERGE_RESOLUTION|>--- conflicted
+++ resolved
@@ -109,18 +109,8 @@
 
 // Configuration holds all the per-instance configuration.
 type Configuration struct {
-<<<<<<< HEAD
 	SiteURL       string                `json:"site_url" split_words:"true" required:"true"`
 	URIAllowList  []string              `json:"uri_allow_list" split_words:"true"`
-	JWT           JWTConfiguration      `json:"jwt"`
-	SMTP          SMTPConfiguration     `json:"smtp"`
-	Mailer        MailerConfiguration   `json:"mailer"`
-	External      ProviderConfiguration `json:"external"`
-	DisableSignup bool                  `json:"disable_signup" split_words:"true"`
-	Webhook       WebhookConfig         `json:"webhook" split_words:"true"`
-	Cookie        struct {
-=======
-	SiteURL           string                `json:"site_url" split_words:"true" required:"true"`
 	PasswordMinLength int                   `json:"password_min_length" default:"6"`
 	JWT               JWTConfiguration      `json:"jwt"`
 	SMTP              SMTPConfiguration     `json:"smtp"`
@@ -129,7 +119,6 @@
 	DisableSignup     bool                  `json:"disable_signup" split_words:"true"`
 	Webhook           WebhookConfig         `json:"webhook" split_words:"true"`
 	Cookie            struct {
->>>>>>> a64d9953
 		Key      string `json:"key"`
 		Duration int    `json:"duration"`
 	} `json:"cookies"`
